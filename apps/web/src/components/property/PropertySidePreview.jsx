<<<<<<< HEAD
import React from 'react';
import { Box, Typography, Button, IconButton, CardMedia, Paper, Snackbar, Alert } from '@mui/material';
import CircularPlusvalia from '../ui/CircularPlusvalia';
import CloseIcon from '@mui/icons-material/Close';
import BookmarkBorderIcon from '@mui/icons-material/BookmarkBorder';
import BookmarkIcon from '@mui/icons-material/Bookmark';
import { motion, AnimatePresence } from 'framer-motion';
import { favoritesService } from '../../services/api';
import { AuthContext } from '../../App';

const PropertySidePreview = ({ open, property, previewUrl, onClose, onGo, getPriceDisplay }) => {
  const { isAuthenticated } = React.useContext(AuthContext) || { isAuthenticated: false };
  const [isSaved, setIsSaved] = React.useState(false);
  const [snackbar, setSnackbar] = React.useState({ open: false, message: '', severity: 'info' });

  React.useEffect(() => {
    let mounted = true;
    const checkFav = async () => {
      try {
        if (!property?.id) { setIsSaved(false); return; }
        if (!isAuthenticated) { setIsSaved(false); return; }
        const favs = await favoritesService.list();
        if (!mounted) return;
        setIsSaved(!!favs.find((f) => (f.property === property.id) || (f.property_details && f.property_details.id === property.id)));
      } catch { setIsSaved(false); }
    };
    checkFav();
    return () => { mounted = false; };
  }, [isAuthenticated, property?.id]);

  const toggleSave = async () => {
    if (!property?.id) return;
    if (!isAuthenticated) {
      setSnackbar({ open: true, message: 'Inicia sesión para guardar propiedades.', severity: 'warning' });
      return;
    }
    const next = !isSaved;
    setIsSaved(next); // Optimistic update
    try {
      if (next) {
        await favoritesService.add(property.id);
      } else {
        const favs = await favoritesService.list();
        const fav = favs.find((f) => f.property === property.id || (f.property_details && f.property_details.id === property.id));
        if (fav) await favoritesService.remove(fav.id);
      }
    } catch (e) {
      // If unauthorized, keep visual state as pressed; otherwise revert
      const status = e?.response?.status;
      if (status === 401) {
        setIsSaved(!next);
        setSnackbar({ open: true, message: 'Inicia sesión para guardar propiedades.', severity: 'warning' });
      } else if (status && status !== 401) {
        setIsSaved(!next);
      }
    }
  };

  return (
    <AnimatePresence>
      {open && property && (
        <motion.div
          initial={{ x: -380, opacity: 0 }}
          animate={{ x: 0, opacity: 1 }}
          exit={{ x: -380, opacity: 0 }}
          transition={{ duration: 0.4, ease: [0.4, 0, 0.2, 1] }}
          style={{ position: 'absolute', top: 120, left: 16, zIndex: 1300 }}
        >
          <Paper
            variant="glass"
            elevation={6}
            sx={{ width: 320, p: 2, backdropFilter:'blur(12px) saturate(120%)', WebkitBackdropFilter:'blur(12px) saturate(120%)', backgroundColor:'rgba(20,20,24,0.28)', border:'1px solid rgba(255,255,255,0.18)', display:'flex', flexDirection:'column', color:'#ffffff', boxShadow: '0 10px 30px rgba(0,0,0,0.18)' }}
          >
            {/* Preview - 1:1 aspect ratio */}
            <Box sx={{ position:'relative', width:'100%', height:280, mb:1.5, borderRadius:1, overflow:'hidden' }}>
              {previewUrl ? (
                <iframe
                  src={previewUrl}
                  width="100%"
                  height="100%"
                  style={{ border: 'none' }}
                  allow="fullscreen; accelerometer; gyroscope; magnetometer; vr; xr-spatial-tracking"
                  title="Tour Preview"
                />
              ) : (
                property?.images?.length > 0 && (
                  <CardMedia component="img" image={property.images[0].url} alt={property.name} sx={{ width:'100%', height:'100%', objectFit:'cover' }} />
                )
              )}
              {/* Bookmark toggle */}
              <IconButton 
                onClick={toggleSave}
                sx={{ 
                  position:'absolute',
                  top:8,
                  left:10,
                  padding:0,
                  minWidth:0,
                  backgroundColor:'rgba(0,0,0,0.25)',
                  border:'1px solid rgba(255,255,255,0.18)',
                  backdropFilter: 'blur(6px)',
                  WebkitBackdropFilter: 'blur(6px)',
                  borderRadius: '10px',
                  color: isSaved ? '#ffffff' : 'rgba(255,255,255,0.85)',
                  '&:hover':{ color: isSaved ? '#ffffff' : 'rgba(255,255,255,0.95)', backgroundColor: 'rgba(0,0,0,0.32)' },
                  width: 44,
                  height: 44,
                  display: 'flex',
                  alignItems: 'center',
                  justifyContent: 'center'
                }}
                aria-label={isSaved ? 'Quitar de guardados' : 'Guardar'}
              >
                {isSaved ? (
                  <BookmarkIcon sx={{ color:'#ffffff', fontSize: 28 }} />
                ) : (
                  <BookmarkBorderIcon sx={{ fontSize: 28 }} />
                )}
              </IconButton>
              <IconButton 
                onClick={onClose} 
                sx={{ 
                  position:'absolute',
                  top:2,
                  right:2,
                  width:28,
                  height:28,
                  padding:0,
                  minWidth:0,
                  backgroundColor:'transparent',
                  color:'rgba(255,255,255,0.9)',
                  '&:hover':{ backgroundColor:'rgba(255,255,255,0.06)' }
                }}
              >
                <CloseIcon fontSize="small" sx={{ fontSize: 14 }} />
              </IconButton>
            </Box>

            {/* Details in two-column layout */}
            <Box sx={{ display: 'flex', gap: 2, mb: 2 }}>
            {/* Left column - Property details */}
              <Box sx={{ flex: 1 }}>
              { /* normalize price label to remove "/mes" */ }
              { /* priceLabelClean computed below in render scope */ }
              
                <Box sx={{ display:'inline-block', mb:0.75, px:1, py:0.5, borderRadius: '8px', backgroundColor: 'rgba(255,255,255,0.06)', backdropFilter: 'blur(6px)', WebkitBackdropFilter: 'blur(6px)', border: '1px solid rgba(255,255,255,0.12)' }}>
                  <Typography variant="subtitle1" sx={{ fontWeight:500, fontSize: '0.95rem', color: 'rgba(255,255,255,0.95)', letterSpacing: '-0.01em' }}>{property.name}</Typography>
                </Box>
                <Typography variant="body2" sx={{ mb:0.5, fontSize: '0.8rem', color: 'rgba(255,255,255,0.88)' }}>
                  Precio: {getPriceDisplay ? getPriceDisplay(property).replace(/\s*\/mes\s*$/, '') : 'N/D'}
                </Typography>
                <Typography variant="body2" sx={{ mb:0.5, fontSize: '0.8rem', color: 'rgba(255,255,255,0.88)' }}>Tamaño: {Number(property.size).toLocaleString('es-CL')} ha</Typography>
                {property.bedrooms && (
                  <Typography variant="body2" sx={{ mb:0.5, fontSize: '0.8rem' }}>Dormitorios: {property.bedrooms}</Typography>
                )}
                {property.bathrooms && (
                  <Typography variant="body2" sx={{ mb:0.5, fontSize: '0.8rem' }}>Baños: {property.bathrooms}</Typography>
                )}
                {property.parking_spaces && (
                  <Typography variant="body2" sx={{ mb:0.5, fontSize: '0.8rem' }}>Estacionamientos: {property.parking_spaces}</Typography>
                )}
              </Box>

              {/* Right column - Plusvalía score */}
              {property.plusvalia_score !== undefined && (
                <Box sx={{ display: 'flex', flexDirection: 'column', alignItems: 'center', justifyContent: 'flex-start', pt: 0.5 }}>
                  <CircularPlusvalia value={Number(property.plusvalia_score)} size={56} strokeWidth={6} />
                  <Typography variant="caption" sx={{ color:'rgba(255,255,255,0.8)', mt: 0.5, textAlign: 'center' }}>Plusvalía</Typography>
                </Box>
              )}
            </Box>

            {/* Centered button */}
            <Box sx={{ display: 'flex', justifyContent: 'center' }}>
              <Button 
                variant="contained" 
                size="small"
                onClick={onGo}
                sx={{ 
                  minWidth: '80px',
                  px: 3,
                  py: 1,
                  backgroundColor: 'rgba(0,0,0,0.35)',
                  color: '#ffffff',
                  border: '1px solid rgba(255,255,255,0.20)',
                  backdropFilter: 'blur(6px)',
                  WebkitBackdropFilter: 'blur(6px)',
                  boxShadow: '0 6px 18px rgba(0,0,0,0.18)',
                  '&:hover': { backgroundColor: 'rgba(0,0,0,0.5)', boxShadow: '0 8px 24px rgba(0,0,0,0.26)' }
                }}
              >
                Ir
              </Button>
            </Box>
          </Paper>
          <Snackbar
            open={snackbar.open}
            autoHideDuration={3000}
            onClose={() => setSnackbar({ ...snackbar, open: false })}
            anchorOrigin={{ vertical: 'bottom', horizontal: 'left' }}
          >
            <Alert onClose={() => setSnackbar({ ...snackbar, open: false })} severity={snackbar.severity} variant="filled" sx={{ width: '100%' }}>
              {snackbar.message}
            </Alert>
          </Snackbar>
        </motion.div>
      )}
    </AnimatePresence>
  );
};

export default PropertySidePreview; 
=======
﻿import React from 'react';
import { Box, Typography, Button, IconButton, CardMedia, Paper, Snackbar, Alert, Divider, Chip } from '@mui/material';
import CircularPlusvalia from '../ui/CircularPlusvalia';
import CloseIcon from '@mui/icons-material/Close';
import BookmarkBorderIcon from '@mui/icons-material/BookmarkBorder';
import BookmarkIcon from '@mui/icons-material/Bookmark';
import PlaceOutlinedIcon from '@mui/icons-material/PlaceOutlined';
import ArrowForwardIcon from '@mui/icons-material/ArrowForward';
import { motion, AnimatePresence } from 'framer-motion';
import { favoritesService } from '../../services/api';
import { AuthContext } from '../../App';

const PropertySidePreview = ({ open, property, previewUrl, onClose, onGo, getPriceDisplay }) => {
  const { isAuthenticated } = React.useContext(AuthContext) || { isAuthenticated: false };
  const [isSaved, setIsSaved] = React.useState(false);
  const [snackbar, setSnackbar] = React.useState({ open: false, message: '', severity: 'info' });

  React.useEffect(() => {
    let mounted = true;
    const checkFav = async () => {
      try {
        if (!property?.id || !isAuthenticated) {
          setIsSaved(false);
          return;
        }
        const favs = await favoritesService.list();
        if (!mounted) return;
        setIsSaved(Boolean(favs.find((f) => (f.property === property.id) || (f.property_details && f.property_details.id === property.id))));
      } catch (_) {
        setIsSaved(false);
      }
    };
    checkFav();
    return () => {
      mounted = false;
    };
  }, [isAuthenticated, property?.id]);

  const toggleSave = async () => {
    if (!property?.id) return;
    if (!isAuthenticated) {
      setSnackbar({ open: true, message: 'Inicia sesion para guardar propiedades.', severity: 'warning' });
      return;
    }
    const next = !isSaved;
    setIsSaved(next);
    try {
      if (next) {
        await favoritesService.add(property.id);
      } else {
        const favs = await favoritesService.list();
        const fav = favs.find((f) => f.property === property.id || (f.property_details && f.property_details.id === property.id));
        if (fav) await favoritesService.remove(fav.id);
      }
    } catch (e) {
      const status = e?.response?.status;
      if (status === 401) {
        setIsSaved(!next);
        setSnackbar({ open: true, message: 'Inicia sesion para guardar propiedades.', severity: 'warning' });
      } else if (status && status !== 401) {
        setIsSaved(!next);
      }
    }
  };


  const priceLabelRaw = getPriceDisplay ? getPriceDisplay(property) : null;
  const priceLabelClean = priceLabelRaw ? priceLabelRaw.replace(/\s*\/mes\s*$/, '') : 'N/D';


  const locationLabel =
    property?.location || [property?.municipality, property?.region].filter(Boolean).join(', ') || 'Ubicacion por confirmar';

  const listingFallback =
    property?.listing_type === 'rent'
      ? 'Arriendo'
      : property?.listing_type === 'both'
        ? 'Venta / Arriendo'
        : 'Venta';

  const destinationLabel =
    property?.zoning ||
    property?.intended_use ||
    property?.property_type ||
    property?.type ||
    listingFallback;

  const typeBadgeLabel = property?.type || property?.property_type || listingFallback;

  const featureSource = Array.isArray(property?.features)
    ? property.features
    : Array.isArray(property?.amenities)
      ? property.amenities
      : [];
  const featureTags = featureSource.filter(Boolean).slice(0, 3);


  return (
    <AnimatePresence>
      {open && property && (
        <motion.div
          initial={{ x: -380, opacity: 0 }}
          animate={{ x: 0, opacity: 1 }}
          exit={{ x: -380, opacity: 0 }}
          transition={{ duration: 0.4, ease: [0.4, 0, 0.2, 1] }}
          style={{ position: 'absolute', top: 116, left: 18, zIndex: 1300 }}
        >
          <Paper
            elevation={10}
            sx={{
              width: 360,
              p: 2.4,
              borderRadius: 3,
              display: 'flex',
              flexDirection: 'column',
              gap: 1.8,
              background: 'radial-gradient(120% 120% at -10% -20%, rgba(25,35,52,0.94) 0%, rgba(12,17,27,0.88) 100%)',
              color: '#f8fafc',
              border: '1px solid rgba(148,163,184,0.18)',
              boxShadow: '0 24px 48px rgba(8,12,20,0.6)',
              backdropFilter: 'blur(18px)',
              WebkitBackdropFilter: 'blur(18px)',
            }}
          >
            <Box
              sx={{
                position: 'relative',
                width: '100%',
                height: 230,
                borderRadius: 2,
                overflow: 'hidden',
                backgroundColor: 'rgba(9,13,22,0.6)',
              }}
            >
              {previewUrl ? (
                <iframe
                  src={previewUrl}
                  width="100%"
                  height="100%"
                  style={{ border: 'none', display: 'block' }}
                  allow="fullscreen; accelerometer; gyroscope; magnetometer; vr; xr-spatial-tracking"
                  title="Tour Preview"
                />
              ) : property?.images?.length > 0 ? (
                <CardMedia
                  component="img"
                  image={property.images[0].url}
                  alt={property.name}
                  sx={{ width: '100%', height: '100%', objectFit: 'cover', display: 'block' }}
                />
              ) : (
                <Box
                  sx={{
                    position: 'absolute',
                    inset: 0,
                    display: 'flex',
                    alignItems: 'center',
                    justifyContent: 'center',
                    background: 'linear-gradient(135deg, rgba(14,23,33,0.85), rgba(20,32,48,0.65))',
                    color: 'rgba(226,232,240,0.75)',
                    fontSize: '0.85rem',
                  }}
                >
                  Vista no disponible
                </Box>
              )}
              <Box
                sx={{
                  position: 'absolute',
                  inset: 0,
                  background: 'linear-gradient(180deg, rgba(10,14,22,0.05) 0%, rgba(10,14,22,0.78) 72%, rgba(10,14,22,0.92) 100%)',
                }}
              />
              {typeBadgeLabel && (
                <Chip
                  label={typeBadgeLabel}
                  size="small"
                  sx={{
                    position: 'absolute',
                    top: 14,
                    left: 14,
                    backgroundColor: 'rgba(16,185,129,0.2)',
                    color: '#bbf7d0',
                    borderRadius: '999px',
                    fontWeight: 500,
                    textTransform: 'capitalize',
                    border: '1px solid rgba(45,212,191,0.35)',
                    backdropFilter: 'blur(8px)',
                  }}
                />
              )}
              <Box sx={{ position: 'absolute', top: 12, right: 12, display: 'flex', gap: 1 }}>
                <IconButton
                  onClick={toggleSave}
                  sx={{
                    width: 38,
                    height: 38,
                    color: isSaved ? '#f1f5f9' : 'rgba(248,250,252,0.9)',
                    backgroundColor: 'rgba(6,11,19,0.55)',
                    border: '1px solid rgba(148,163,184,0.25)',
                    backdropFilter: 'blur(8px)',
                    '&:hover': { backgroundColor: 'rgba(12,18,30,0.72)' },
                  }}
                  aria-label={isSaved ? 'Quitar de guardados' : 'Guardar'}
                >
                  {isSaved ? <BookmarkIcon sx={{ fontSize: 22 }} /> : <BookmarkBorderIcon sx={{ fontSize: 22 }} />}
                </IconButton>
                <IconButton
                  onClick={onClose}
                  sx={{
                    width: 36,
                    height: 36,
                    color: 'rgba(248,250,252,0.88)',
                    backgroundColor: 'rgba(15,23,42,0.45)',
                    border: '1px solid rgba(148,163,184,0.2)',
                    backdropFilter: 'blur(8px)',
                    '&:hover': { backgroundColor: 'rgba(30,41,59,0.65)' },
                  }}
                  aria-label="Cerrar"
                >
                  <CloseIcon sx={{ fontSize: 18 }} />
                </IconButton>
              </Box>
              <Box
                sx={{
                  position: 'absolute',
                  left: 18,
                  right: 18,
                  bottom: 18,
                  display: 'flex',
                  flexDirection: 'column',
                  gap: 0.5,
                }}
              >
                <Typography
                  variant="h6"
                  sx={{
                    fontSize: '1.05rem',
                    fontWeight: 600,
                    color: 'rgba(248,250,252,0.95)',
                    letterSpacing: '-0.01em',
                    lineHeight: 1.22,
                  }}
                >
                  {property.name}
                </Typography>
                <Box sx={{ display: 'flex', alignItems: 'center', gap: 0.6, color: 'rgba(226,232,240,0.85)' }}>
                  <PlaceOutlinedIcon sx={{ fontSize: 18 }} />
                  <Typography variant="body2" sx={{ fontSize: '0.82rem' }}>
                    {locationLabel}
                  </Typography>
                </Box>
              </Box>
            </Box>

            <Box sx={{ display: 'flex', justifyContent: 'space-between', alignItems: 'flex-start', gap: 1.5 }}>
              <Box sx={{ display: 'flex', flexDirection: 'column', gap: 0.4 }}>
                <Typography
                  variant="h6"
                  sx={{ fontSize: '1.15rem', fontWeight: 600, color: '#e0f2fe', letterSpacing: '-0.01em' }}
                >
                  {priceLabelClean}
                </Typography>
                <Typography variant="body2" sx={{ color: 'rgba(148,163,184,0.88)', fontSize: '0.82rem' }}>
                  {destinationLabel}
                </Typography>
              </Box>
              {property.plusvalia_score !== undefined && (
                <Box sx={{ display: 'flex', flexDirection: 'column', alignItems: 'center', gap: 0.4 }}>
                  <CircularPlusvalia value={Number(property.plusvalia_score)} size={60} strokeWidth={6} />
                  <Typography variant="caption" sx={{ color: 'rgba(148,163,184,0.85)' }}>
                    Plusvalia
                  </Typography>
                </Box>
              )}
            </Box>

            <Divider sx={{ borderColor: 'rgba(148,163,184,0.18)' }} />

            <Box sx={{ display: 'grid', gridTemplateColumns: 'repeat(3, minmax(0, 1fr))', gap: 1.1 }}>
\n</Box>

            {featureTags.length > 0 && (
              <Box sx={{ display: 'flex', flexWrap: 'wrap', gap: 0.75 }}>
                {featureTags.map((tag) => (
                  <Chip
                    key={tag}
                    label={tag}
                    size="small"
                    sx={{
                      backgroundColor: 'rgba(59,130,246,0.16)',
                      color: '#dbeafe',
                      borderRadius: '999px',
                      border: '1px solid rgba(96,165,250,0.32)',
                    }}
                  />
                ))}
              </Box>
            )}

            {property?.description && (
              <Typography
                variant="body2"
                sx={{
                  color: 'rgba(226,232,240,0.85)',
                  lineHeight: 1.45,
                  display: '-webkit-box',
                  WebkitLineClamp: 3,
                  WebkitBoxOrient: 'vertical',
                  overflow: 'hidden',
                }}
              >
                {property.description}
              </Typography>
            )}

            <Button
              variant="contained"
              size="large"
              onClick={onGo}
              endIcon={<ArrowForwardIcon fontSize="small" />}
              sx={{
                mt: 0.6,
                borderRadius: 2,
                textTransform: 'none',
                fontWeight: 600,
                py: 1.05,
                background: 'linear-gradient(90deg, #38bdf8 0%, #22d3ee 100%)',
                color: '#04111f',
                boxShadow: '0 16px 32px rgba(56,189,248,0.32)',
                '&:hover': {
                  background: 'linear-gradient(90deg, #0ea5e9 0%, #14b8a6 100%)',
                  boxShadow: '0 18px 36px rgba(34,211,238,0.45)',
                },
              }}
            >
              Explorar terreno
            </Button>
          </Paper>
          <Snackbar
            open={snackbar.open}
            autoHideDuration={3000}
            onClose={() => setSnackbar({ ...snackbar, open: false })}
            anchorOrigin={{ vertical: 'bottom', horizontal: 'left' }}
          >
            <Alert
              onClose={() => setSnackbar({ ...snackbar, open: false })}
              severity={snackbar.severity}
              variant="filled"
              sx={{ width: '100%' }}
            >
              {snackbar.message}
            </Alert>
          </Snackbar>
        </motion.div>
      )}
    </AnimatePresence>
  );
};

export default PropertySidePreview;










>>>>>>> c7591f30
<|MERGE_RESOLUTION|>--- conflicted
+++ resolved
@@ -1,586 +1,357 @@
-<<<<<<< HEAD
-import React from 'react';
-import { Box, Typography, Button, IconButton, CardMedia, Paper, Snackbar, Alert } from '@mui/material';
-import CircularPlusvalia from '../ui/CircularPlusvalia';
-import CloseIcon from '@mui/icons-material/Close';
-import BookmarkBorderIcon from '@mui/icons-material/BookmarkBorder';
-import BookmarkIcon from '@mui/icons-material/Bookmark';
-import { motion, AnimatePresence } from 'framer-motion';
-import { favoritesService } from '../../services/api';
-import { AuthContext } from '../../App';
-
-const PropertySidePreview = ({ open, property, previewUrl, onClose, onGo, getPriceDisplay }) => {
-  const { isAuthenticated } = React.useContext(AuthContext) || { isAuthenticated: false };
-  const [isSaved, setIsSaved] = React.useState(false);
-  const [snackbar, setSnackbar] = React.useState({ open: false, message: '', severity: 'info' });
-
-  React.useEffect(() => {
-    let mounted = true;
-    const checkFav = async () => {
-      try {
-        if (!property?.id) { setIsSaved(false); return; }
-        if (!isAuthenticated) { setIsSaved(false); return; }
-        const favs = await favoritesService.list();
-        if (!mounted) return;
-        setIsSaved(!!favs.find((f) => (f.property === property.id) || (f.property_details && f.property_details.id === property.id)));
-      } catch { setIsSaved(false); }
-    };
-    checkFav();
-    return () => { mounted = false; };
-  }, [isAuthenticated, property?.id]);
-
-  const toggleSave = async () => {
-    if (!property?.id) return;
-    if (!isAuthenticated) {
-      setSnackbar({ open: true, message: 'Inicia sesión para guardar propiedades.', severity: 'warning' });
-      return;
-    }
-    const next = !isSaved;
-    setIsSaved(next); // Optimistic update
-    try {
-      if (next) {
-        await favoritesService.add(property.id);
-      } else {
-        const favs = await favoritesService.list();
-        const fav = favs.find((f) => f.property === property.id || (f.property_details && f.property_details.id === property.id));
-        if (fav) await favoritesService.remove(fav.id);
-      }
-    } catch (e) {
-      // If unauthorized, keep visual state as pressed; otherwise revert
-      const status = e?.response?.status;
-      if (status === 401) {
-        setIsSaved(!next);
-        setSnackbar({ open: true, message: 'Inicia sesión para guardar propiedades.', severity: 'warning' });
-      } else if (status && status !== 401) {
-        setIsSaved(!next);
-      }
-    }
-  };
-
-  return (
-    <AnimatePresence>
-      {open && property && (
-        <motion.div
-          initial={{ x: -380, opacity: 0 }}
-          animate={{ x: 0, opacity: 1 }}
-          exit={{ x: -380, opacity: 0 }}
-          transition={{ duration: 0.4, ease: [0.4, 0, 0.2, 1] }}
-          style={{ position: 'absolute', top: 120, left: 16, zIndex: 1300 }}
-        >
-          <Paper
-            variant="glass"
-            elevation={6}
-            sx={{ width: 320, p: 2, backdropFilter:'blur(12px) saturate(120%)', WebkitBackdropFilter:'blur(12px) saturate(120%)', backgroundColor:'rgba(20,20,24,0.28)', border:'1px solid rgba(255,255,255,0.18)', display:'flex', flexDirection:'column', color:'#ffffff', boxShadow: '0 10px 30px rgba(0,0,0,0.18)' }}
-          >
-            {/* Preview - 1:1 aspect ratio */}
-            <Box sx={{ position:'relative', width:'100%', height:280, mb:1.5, borderRadius:1, overflow:'hidden' }}>
-              {previewUrl ? (
-                <iframe
-                  src={previewUrl}
-                  width="100%"
-                  height="100%"
-                  style={{ border: 'none' }}
-                  allow="fullscreen; accelerometer; gyroscope; magnetometer; vr; xr-spatial-tracking"
-                  title="Tour Preview"
-                />
-              ) : (
-                property?.images?.length > 0 && (
-                  <CardMedia component="img" image={property.images[0].url} alt={property.name} sx={{ width:'100%', height:'100%', objectFit:'cover' }} />
-                )
-              )}
-              {/* Bookmark toggle */}
-              <IconButton 
-                onClick={toggleSave}
-                sx={{ 
-                  position:'absolute',
-                  top:8,
-                  left:10,
-                  padding:0,
-                  minWidth:0,
-                  backgroundColor:'rgba(0,0,0,0.25)',
-                  border:'1px solid rgba(255,255,255,0.18)',
-                  backdropFilter: 'blur(6px)',
-                  WebkitBackdropFilter: 'blur(6px)',
-                  borderRadius: '10px',
-                  color: isSaved ? '#ffffff' : 'rgba(255,255,255,0.85)',
-                  '&:hover':{ color: isSaved ? '#ffffff' : 'rgba(255,255,255,0.95)', backgroundColor: 'rgba(0,0,0,0.32)' },
-                  width: 44,
-                  height: 44,
-                  display: 'flex',
-                  alignItems: 'center',
-                  justifyContent: 'center'
-                }}
-                aria-label={isSaved ? 'Quitar de guardados' : 'Guardar'}
-              >
-                {isSaved ? (
-                  <BookmarkIcon sx={{ color:'#ffffff', fontSize: 28 }} />
-                ) : (
-                  <BookmarkBorderIcon sx={{ fontSize: 28 }} />
-                )}
-              </IconButton>
-              <IconButton 
-                onClick={onClose} 
-                sx={{ 
-                  position:'absolute',
-                  top:2,
-                  right:2,
-                  width:28,
-                  height:28,
-                  padding:0,
-                  minWidth:0,
-                  backgroundColor:'transparent',
-                  color:'rgba(255,255,255,0.9)',
-                  '&:hover':{ backgroundColor:'rgba(255,255,255,0.06)' }
-                }}
-              >
-                <CloseIcon fontSize="small" sx={{ fontSize: 14 }} />
-              </IconButton>
-            </Box>
-
-            {/* Details in two-column layout */}
-            <Box sx={{ display: 'flex', gap: 2, mb: 2 }}>
-            {/* Left column - Property details */}
-              <Box sx={{ flex: 1 }}>
-              { /* normalize price label to remove "/mes" */ }
-              { /* priceLabelClean computed below in render scope */ }
-              
-                <Box sx={{ display:'inline-block', mb:0.75, px:1, py:0.5, borderRadius: '8px', backgroundColor: 'rgba(255,255,255,0.06)', backdropFilter: 'blur(6px)', WebkitBackdropFilter: 'blur(6px)', border: '1px solid rgba(255,255,255,0.12)' }}>
-                  <Typography variant="subtitle1" sx={{ fontWeight:500, fontSize: '0.95rem', color: 'rgba(255,255,255,0.95)', letterSpacing: '-0.01em' }}>{property.name}</Typography>
-                </Box>
-                <Typography variant="body2" sx={{ mb:0.5, fontSize: '0.8rem', color: 'rgba(255,255,255,0.88)' }}>
-                  Precio: {getPriceDisplay ? getPriceDisplay(property).replace(/\s*\/mes\s*$/, '') : 'N/D'}
-                </Typography>
-                <Typography variant="body2" sx={{ mb:0.5, fontSize: '0.8rem', color: 'rgba(255,255,255,0.88)' }}>Tamaño: {Number(property.size).toLocaleString('es-CL')} ha</Typography>
-                {property.bedrooms && (
-                  <Typography variant="body2" sx={{ mb:0.5, fontSize: '0.8rem' }}>Dormitorios: {property.bedrooms}</Typography>
-                )}
-                {property.bathrooms && (
-                  <Typography variant="body2" sx={{ mb:0.5, fontSize: '0.8rem' }}>Baños: {property.bathrooms}</Typography>
-                )}
-                {property.parking_spaces && (
-                  <Typography variant="body2" sx={{ mb:0.5, fontSize: '0.8rem' }}>Estacionamientos: {property.parking_spaces}</Typography>
-                )}
-              </Box>
-
-              {/* Right column - Plusvalía score */}
-              {property.plusvalia_score !== undefined && (
-                <Box sx={{ display: 'flex', flexDirection: 'column', alignItems: 'center', justifyContent: 'flex-start', pt: 0.5 }}>
-                  <CircularPlusvalia value={Number(property.plusvalia_score)} size={56} strokeWidth={6} />
-                  <Typography variant="caption" sx={{ color:'rgba(255,255,255,0.8)', mt: 0.5, textAlign: 'center' }}>Plusvalía</Typography>
-                </Box>
-              )}
-            </Box>
-
-            {/* Centered button */}
-            <Box sx={{ display: 'flex', justifyContent: 'center' }}>
-              <Button 
-                variant="contained" 
-                size="small"
-                onClick={onGo}
-                sx={{ 
-                  minWidth: '80px',
-                  px: 3,
-                  py: 1,
-                  backgroundColor: 'rgba(0,0,0,0.35)',
-                  color: '#ffffff',
-                  border: '1px solid rgba(255,255,255,0.20)',
-                  backdropFilter: 'blur(6px)',
-                  WebkitBackdropFilter: 'blur(6px)',
-                  boxShadow: '0 6px 18px rgba(0,0,0,0.18)',
-                  '&:hover': { backgroundColor: 'rgba(0,0,0,0.5)', boxShadow: '0 8px 24px rgba(0,0,0,0.26)' }
-                }}
-              >
-                Ir
-              </Button>
-            </Box>
-          </Paper>
-          <Snackbar
-            open={snackbar.open}
-            autoHideDuration={3000}
-            onClose={() => setSnackbar({ ...snackbar, open: false })}
-            anchorOrigin={{ vertical: 'bottom', horizontal: 'left' }}
-          >
-            <Alert onClose={() => setSnackbar({ ...snackbar, open: false })} severity={snackbar.severity} variant="filled" sx={{ width: '100%' }}>
-              {snackbar.message}
-            </Alert>
-          </Snackbar>
-        </motion.div>
-      )}
-    </AnimatePresence>
-  );
-};
-
-export default PropertySidePreview; 
-=======
-﻿import React from 'react';
-import { Box, Typography, Button, IconButton, CardMedia, Paper, Snackbar, Alert, Divider, Chip } from '@mui/material';
-import CircularPlusvalia from '../ui/CircularPlusvalia';
-import CloseIcon from '@mui/icons-material/Close';
-import BookmarkBorderIcon from '@mui/icons-material/BookmarkBorder';
-import BookmarkIcon from '@mui/icons-material/Bookmark';
-import PlaceOutlinedIcon from '@mui/icons-material/PlaceOutlined';
-import ArrowForwardIcon from '@mui/icons-material/ArrowForward';
-import { motion, AnimatePresence } from 'framer-motion';
-import { favoritesService } from '../../services/api';
-import { AuthContext } from '../../App';
-
-const PropertySidePreview = ({ open, property, previewUrl, onClose, onGo, getPriceDisplay }) => {
-  const { isAuthenticated } = React.useContext(AuthContext) || { isAuthenticated: false };
-  const [isSaved, setIsSaved] = React.useState(false);
-  const [snackbar, setSnackbar] = React.useState({ open: false, message: '', severity: 'info' });
-
-  React.useEffect(() => {
-    let mounted = true;
-    const checkFav = async () => {
-      try {
-        if (!property?.id || !isAuthenticated) {
-          setIsSaved(false);
-          return;
-        }
-        const favs = await favoritesService.list();
-        if (!mounted) return;
-        setIsSaved(Boolean(favs.find((f) => (f.property === property.id) || (f.property_details && f.property_details.id === property.id))));
-      } catch (_) {
-        setIsSaved(false);
-      }
-    };
-    checkFav();
-    return () => {
-      mounted = false;
-    };
-  }, [isAuthenticated, property?.id]);
-
-  const toggleSave = async () => {
-    if (!property?.id) return;
-    if (!isAuthenticated) {
-      setSnackbar({ open: true, message: 'Inicia sesion para guardar propiedades.', severity: 'warning' });
-      return;
-    }
-    const next = !isSaved;
-    setIsSaved(next);
-    try {
-      if (next) {
-        await favoritesService.add(property.id);
-      } else {
-        const favs = await favoritesService.list();
-        const fav = favs.find((f) => f.property === property.id || (f.property_details && f.property_details.id === property.id));
-        if (fav) await favoritesService.remove(fav.id);
-      }
-    } catch (e) {
-      const status = e?.response?.status;
-      if (status === 401) {
-        setIsSaved(!next);
-        setSnackbar({ open: true, message: 'Inicia sesion para guardar propiedades.', severity: 'warning' });
-      } else if (status && status !== 401) {
-        setIsSaved(!next);
-      }
-    }
-  };
-
-
-  const priceLabelRaw = getPriceDisplay ? getPriceDisplay(property) : null;
-  const priceLabelClean = priceLabelRaw ? priceLabelRaw.replace(/\s*\/mes\s*$/, '') : 'N/D';
-
-
-  const locationLabel =
-    property?.location || [property?.municipality, property?.region].filter(Boolean).join(', ') || 'Ubicacion por confirmar';
-
-  const listingFallback =
-    property?.listing_type === 'rent'
-      ? 'Arriendo'
-      : property?.listing_type === 'both'
-        ? 'Venta / Arriendo'
-        : 'Venta';
-
-  const destinationLabel =
-    property?.zoning ||
-    property?.intended_use ||
-    property?.property_type ||
-    property?.type ||
-    listingFallback;
-
-  const typeBadgeLabel = property?.type || property?.property_type || listingFallback;
-
-  const featureSource = Array.isArray(property?.features)
-    ? property.features
-    : Array.isArray(property?.amenities)
-      ? property.amenities
-      : [];
-  const featureTags = featureSource.filter(Boolean).slice(0, 3);
-
-
-  return (
-    <AnimatePresence>
-      {open && property && (
-        <motion.div
-          initial={{ x: -380, opacity: 0 }}
-          animate={{ x: 0, opacity: 1 }}
-          exit={{ x: -380, opacity: 0 }}
-          transition={{ duration: 0.4, ease: [0.4, 0, 0.2, 1] }}
-          style={{ position: 'absolute', top: 116, left: 18, zIndex: 1300 }}
-        >
-          <Paper
-            elevation={10}
-            sx={{
-              width: 360,
-              p: 2.4,
-              borderRadius: 3,
-              display: 'flex',
-              flexDirection: 'column',
-              gap: 1.8,
-              background: 'radial-gradient(120% 120% at -10% -20%, rgba(25,35,52,0.94) 0%, rgba(12,17,27,0.88) 100%)',
-              color: '#f8fafc',
-              border: '1px solid rgba(148,163,184,0.18)',
-              boxShadow: '0 24px 48px rgba(8,12,20,0.6)',
-              backdropFilter: 'blur(18px)',
-              WebkitBackdropFilter: 'blur(18px)',
-            }}
-          >
-            <Box
-              sx={{
-                position: 'relative',
-                width: '100%',
-                height: 230,
-                borderRadius: 2,
-                overflow: 'hidden',
-                backgroundColor: 'rgba(9,13,22,0.6)',
-              }}
-            >
-              {previewUrl ? (
-                <iframe
-                  src={previewUrl}
-                  width="100%"
-                  height="100%"
-                  style={{ border: 'none', display: 'block' }}
-                  allow="fullscreen; accelerometer; gyroscope; magnetometer; vr; xr-spatial-tracking"
-                  title="Tour Preview"
-                />
-              ) : property?.images?.length > 0 ? (
-                <CardMedia
-                  component="img"
-                  image={property.images[0].url}
-                  alt={property.name}
-                  sx={{ width: '100%', height: '100%', objectFit: 'cover', display: 'block' }}
-                />
-              ) : (
-                <Box
-                  sx={{
-                    position: 'absolute',
-                    inset: 0,
-                    display: 'flex',
-                    alignItems: 'center',
-                    justifyContent: 'center',
-                    background: 'linear-gradient(135deg, rgba(14,23,33,0.85), rgba(20,32,48,0.65))',
-                    color: 'rgba(226,232,240,0.75)',
-                    fontSize: '0.85rem',
-                  }}
-                >
-                  Vista no disponible
-                </Box>
-              )}
-              <Box
-                sx={{
-                  position: 'absolute',
-                  inset: 0,
-                  background: 'linear-gradient(180deg, rgba(10,14,22,0.05) 0%, rgba(10,14,22,0.78) 72%, rgba(10,14,22,0.92) 100%)',
-                }}
-              />
-              {typeBadgeLabel && (
-                <Chip
-                  label={typeBadgeLabel}
-                  size="small"
-                  sx={{
-                    position: 'absolute',
-                    top: 14,
-                    left: 14,
-                    backgroundColor: 'rgba(16,185,129,0.2)',
-                    color: '#bbf7d0',
-                    borderRadius: '999px',
-                    fontWeight: 500,
-                    textTransform: 'capitalize',
-                    border: '1px solid rgba(45,212,191,0.35)',
-                    backdropFilter: 'blur(8px)',
-                  }}
-                />
-              )}
-              <Box sx={{ position: 'absolute', top: 12, right: 12, display: 'flex', gap: 1 }}>
-                <IconButton
-                  onClick={toggleSave}
-                  sx={{
-                    width: 38,
-                    height: 38,
-                    color: isSaved ? '#f1f5f9' : 'rgba(248,250,252,0.9)',
-                    backgroundColor: 'rgba(6,11,19,0.55)',
-                    border: '1px solid rgba(148,163,184,0.25)',
-                    backdropFilter: 'blur(8px)',
-                    '&:hover': { backgroundColor: 'rgba(12,18,30,0.72)' },
-                  }}
-                  aria-label={isSaved ? 'Quitar de guardados' : 'Guardar'}
-                >
-                  {isSaved ? <BookmarkIcon sx={{ fontSize: 22 }} /> : <BookmarkBorderIcon sx={{ fontSize: 22 }} />}
-                </IconButton>
-                <IconButton
-                  onClick={onClose}
-                  sx={{
-                    width: 36,
-                    height: 36,
-                    color: 'rgba(248,250,252,0.88)',
-                    backgroundColor: 'rgba(15,23,42,0.45)',
-                    border: '1px solid rgba(148,163,184,0.2)',
-                    backdropFilter: 'blur(8px)',
-                    '&:hover': { backgroundColor: 'rgba(30,41,59,0.65)' },
-                  }}
-                  aria-label="Cerrar"
-                >
-                  <CloseIcon sx={{ fontSize: 18 }} />
-                </IconButton>
-              </Box>
-              <Box
-                sx={{
-                  position: 'absolute',
-                  left: 18,
-                  right: 18,
-                  bottom: 18,
-                  display: 'flex',
-                  flexDirection: 'column',
-                  gap: 0.5,
-                }}
-              >
-                <Typography
-                  variant="h6"
-                  sx={{
-                    fontSize: '1.05rem',
-                    fontWeight: 600,
-                    color: 'rgba(248,250,252,0.95)',
-                    letterSpacing: '-0.01em',
-                    lineHeight: 1.22,
-                  }}
-                >
-                  {property.name}
-                </Typography>
-                <Box sx={{ display: 'flex', alignItems: 'center', gap: 0.6, color: 'rgba(226,232,240,0.85)' }}>
-                  <PlaceOutlinedIcon sx={{ fontSize: 18 }} />
-                  <Typography variant="body2" sx={{ fontSize: '0.82rem' }}>
-                    {locationLabel}
-                  </Typography>
-                </Box>
-              </Box>
-            </Box>
-
-            <Box sx={{ display: 'flex', justifyContent: 'space-between', alignItems: 'flex-start', gap: 1.5 }}>
-              <Box sx={{ display: 'flex', flexDirection: 'column', gap: 0.4 }}>
-                <Typography
-                  variant="h6"
-                  sx={{ fontSize: '1.15rem', fontWeight: 600, color: '#e0f2fe', letterSpacing: '-0.01em' }}
-                >
-                  {priceLabelClean}
-                </Typography>
-                <Typography variant="body2" sx={{ color: 'rgba(148,163,184,0.88)', fontSize: '0.82rem' }}>
-                  {destinationLabel}
-                </Typography>
-              </Box>
-              {property.plusvalia_score !== undefined && (
-                <Box sx={{ display: 'flex', flexDirection: 'column', alignItems: 'center', gap: 0.4 }}>
-                  <CircularPlusvalia value={Number(property.plusvalia_score)} size={60} strokeWidth={6} />
-                  <Typography variant="caption" sx={{ color: 'rgba(148,163,184,0.85)' }}>
-                    Plusvalia
-                  </Typography>
-                </Box>
-              )}
-            </Box>
-
-            <Divider sx={{ borderColor: 'rgba(148,163,184,0.18)' }} />
-
-            <Box sx={{ display: 'grid', gridTemplateColumns: 'repeat(3, minmax(0, 1fr))', gap: 1.1 }}>
-\n</Box>
-
-            {featureTags.length > 0 && (
-              <Box sx={{ display: 'flex', flexWrap: 'wrap', gap: 0.75 }}>
-                {featureTags.map((tag) => (
-                  <Chip
-                    key={tag}
-                    label={tag}
-                    size="small"
-                    sx={{
-                      backgroundColor: 'rgba(59,130,246,0.16)',
-                      color: '#dbeafe',
-                      borderRadius: '999px',
-                      border: '1px solid rgba(96,165,250,0.32)',
-                    }}
-                  />
-                ))}
-              </Box>
-            )}
-
-            {property?.description && (
-              <Typography
-                variant="body2"
-                sx={{
-                  color: 'rgba(226,232,240,0.85)',
-                  lineHeight: 1.45,
-                  display: '-webkit-box',
-                  WebkitLineClamp: 3,
-                  WebkitBoxOrient: 'vertical',
-                  overflow: 'hidden',
-                }}
-              >
-                {property.description}
-              </Typography>
-            )}
-
-            <Button
-              variant="contained"
-              size="large"
-              onClick={onGo}
-              endIcon={<ArrowForwardIcon fontSize="small" />}
-              sx={{
-                mt: 0.6,
-                borderRadius: 2,
-                textTransform: 'none',
-                fontWeight: 600,
-                py: 1.05,
-                background: 'linear-gradient(90deg, #38bdf8 0%, #22d3ee 100%)',
-                color: '#04111f',
-                boxShadow: '0 16px 32px rgba(56,189,248,0.32)',
-                '&:hover': {
-                  background: 'linear-gradient(90deg, #0ea5e9 0%, #14b8a6 100%)',
-                  boxShadow: '0 18px 36px rgba(34,211,238,0.45)',
-                },
-              }}
-            >
-              Explorar terreno
-            </Button>
-          </Paper>
-          <Snackbar
-            open={snackbar.open}
-            autoHideDuration={3000}
-            onClose={() => setSnackbar({ ...snackbar, open: false })}
-            anchorOrigin={{ vertical: 'bottom', horizontal: 'left' }}
-          >
-            <Alert
-              onClose={() => setSnackbar({ ...snackbar, open: false })}
-              severity={snackbar.severity}
-              variant="filled"
-              sx={{ width: '100%' }}
-            >
-              {snackbar.message}
-            </Alert>
-          </Snackbar>
-        </motion.div>
-      )}
-    </AnimatePresence>
-  );
-};
-
-export default PropertySidePreview;
-
-
-
-
-
-
-
-
-
-
->>>>>>> c7591f30
+﻿import React from 'react';
+import { Box, Typography, Button, IconButton, CardMedia, Paper, Snackbar, Alert, Divider, Chip } from '@mui/material';
+import CircularPlusvalia from '../ui/CircularPlusvalia';
+import CloseIcon from '@mui/icons-material/Close';
+import BookmarkBorderIcon from '@mui/icons-material/BookmarkBorder';
+import BookmarkIcon from '@mui/icons-material/Bookmark';
+import PlaceOutlinedIcon from '@mui/icons-material/PlaceOutlined';
+import ArrowForwardIcon from '@mui/icons-material/ArrowForward';
+import { motion, AnimatePresence } from 'framer-motion';
+import { favoritesService } from '../../services/api';
+import { AuthContext } from '../../App';
+
+const PropertySidePreview = ({ open, property, previewUrl, onClose, onGo, getPriceDisplay }) => {
+  const { isAuthenticated } = React.useContext(AuthContext) || { isAuthenticated: false };
+  const [isSaved, setIsSaved] = React.useState(false);
+  const [snackbar, setSnackbar] = React.useState({ open: false, message: '', severity: 'info' });
+
+  React.useEffect(() => {
+    let mounted = true;
+    const checkFav = async () => {
+      try {
+        if (!property?.id || !isAuthenticated) {
+          setIsSaved(false);
+          return;
+        }
+        const favs = await favoritesService.list();
+        if (!mounted) return;
+        setIsSaved(Boolean(favs.find((f) => (f.property === property.id) || (f.property_details && f.property_details.id === property.id))));
+      } catch (_) {
+        setIsSaved(false);
+      }
+    };
+    checkFav();
+    return () => {
+      mounted = false;
+    };
+  }, [isAuthenticated, property?.id]);
+
+  const toggleSave = async () => {
+    if (!property?.id) return;
+    if (!isAuthenticated) {
+      setSnackbar({ open: true, message: 'Inicia sesion para guardar propiedades.', severity: 'warning' });
+      return;
+    }
+    const next = !isSaved;
+    setIsSaved(next);
+    try {
+      if (next) {
+        await favoritesService.add(property.id);
+      } else {
+        const favs = await favoritesService.list();
+        const fav = favs.find((f) => f.property === property.id || (f.property_details && f.property_details.id === property.id));
+        if (fav) await favoritesService.remove(fav.id);
+      }
+    } catch (e) {
+      const status = e?.response?.status;
+      if (status === 401) {
+        setIsSaved(!next);
+        setSnackbar({ open: true, message: 'Inicia sesion para guardar propiedades.', severity: 'warning' });
+      } else if (status && status !== 401) {
+        setIsSaved(!next);
+      }
+    }
+  };
+
+  const priceLabelRaw = getPriceDisplay ? getPriceDisplay(property) : null;
+  const priceLabelClean = priceLabelRaw ? priceLabelRaw.replace(/\s*\/mes\s*$/, '') : 'N/D';
+
+  const locationLabel =
+    property?.location || [property?.municipality, property?.region].filter(Boolean).join(', ') || 'Ubicacion por confirmar';
+
+  const listingFallback =
+    property?.listing_type === 'rent'
+      ? 'Arriendo'
+      : property?.listing_type === 'both'
+        ? 'Venta / Arriendo'
+        : 'Venta';
+
+  const destinationLabel =
+    property?.zoning ||
+    property?.intended_use ||
+    property?.property_type ||
+    property?.type ||
+    listingFallback;
+
+  const typeBadgeLabel = property?.type || property?.property_type || listingFallback;
+
+  const featureSource = Array.isArray(property?.features)
+    ? property.features
+    : Array.isArray(property?.amenities)
+      ? property.amenities
+      : [];
+  const featureTags = featureSource.filter(Boolean).slice(0, 3);
+
+  return (
+    <AnimatePresence>
+      {open && property && (
+        <motion.div
+          initial={{ x: -380, opacity: 0 }}
+          animate={{ x: 0, opacity: 1 }}
+          exit={{ x: -380, opacity: 0 }}
+          transition={{ duration: 0.4, ease: [0.4, 0, 0.2, 1] }}
+          style={{ position: 'absolute', top: 116, left: 18, zIndex: 1300 }}
+        >
+          <Paper
+            elevation={10}
+            sx={{
+              width: 360,
+              p: 2.4,
+              borderRadius: 3,
+              display: 'flex',
+              flexDirection: 'column',
+              gap: 1.8,
+              background: 'radial-gradient(120% 120% at -10% -20%, rgba(25,35,52,0.94) 0%, rgba(12,17,27,0.88) 100%)',
+              color: '#f8fafc',
+              border: '1px solid rgba(148,163,184,0.18)',
+              boxShadow: '0 24px 48px rgba(8,12,20,0.6)',
+              backdropFilter: 'blur(18px)',
+              WebkitBackdropFilter: 'blur(18px)',
+            }}
+          >
+            <Box
+              sx={{
+                position: 'relative',
+                width: '100%',
+                height: 230,
+                borderRadius: 2,
+                overflow: 'hidden',
+                backgroundColor: 'rgba(9,13,22,0.6)',
+              }}
+            >
+              {previewUrl ? (
+                <iframe
+                  src={previewUrl}
+                  width="100%"
+                  height="100%"
+                  style={{ border: 'none', display: 'block' }}
+                  allow="fullscreen; accelerometer; gyroscope; magnetometer; vr; xr-spatial-tracking"
+                  title="Tour Preview"
+                />
+              ) : property?.images?.length > 0 ? (
+                <CardMedia
+                  component="img"
+                  image={property.images[0].url}
+                  alt={property.name}
+                  sx={{ width: '100%', height: '100%', objectFit: 'cover', display: 'block' }}
+                />
+              ) : (
+                <Box
+                  sx={{
+                    position: 'absolute',
+                    inset: 0,
+                    display: 'flex',
+                    alignItems: 'center',
+                    justifyContent: 'center',
+                    background: 'linear-gradient(135deg, rgba(14,23,33,0.85), rgba(20,32,48,0.65))',
+                    color: 'rgba(226,232,240,0.75)',
+                    fontSize: '0.85rem',
+                  }}
+                >
+                  Vista no disponible
+                </Box>
+              )}
+              <Box
+                sx={{
+                  position: 'absolute',
+                  inset: 0,
+                  background: 'linear-gradient(180deg, rgba(10,14,22,0.05) 0%, rgba(10,14,22,0.78) 72%, rgba(10,14,22,0.92) 100%)',
+                }}
+              />
+              {typeBadgeLabel && (
+                <Chip
+                  label={typeBadgeLabel}
+                  size="small"
+                  sx={{
+                    position: 'absolute',
+                    top: 14,
+                    left: 14,
+                    backgroundColor: 'rgba(16,185,129,0.2)',
+                    color: '#bbf7d0',
+                    borderRadius: '999px',
+                    fontWeight: 500,
+                    textTransform: 'capitalize',
+                    border: '1px solid rgba(45,212,191,0.35)',
+                    backdropFilter: 'blur(8px)',
+                  }}
+                />
+              )}
+              <Box sx={{ position: 'absolute', top: 12, right: 12, display: 'flex', gap: 1 }}>
+                <IconButton
+                  onClick={toggleSave}
+                  sx={{
+                    width: 38,
+                    height: 38,
+                    color: isSaved ? '#f1f5f9' : 'rgba(248,250,252,0.9)',
+                    backgroundColor: 'rgba(6,11,19,0.55)',
+                    border: '1px solid rgba(148,163,184,0.25)',
+                    backdropFilter: 'blur(8px)',
+                    '&:hover': { backgroundColor: 'rgba(12,18,30,0.72)' },
+                  }}
+                  aria-label={isSaved ? 'Quitar de guardados' : 'Guardar'}
+                >
+                  {isSaved ? <BookmarkIcon sx={{ fontSize: 22 }} /> : <BookmarkBorderIcon sx={{ fontSize: 22 }} />}
+                </IconButton>
+                <IconButton
+                  onClick={onClose}
+                  sx={{
+                    width: 36,
+                    height: 36,
+                    color: 'rgba(248,250,252,0.88)',
+                    backgroundColor: 'rgba(15,23,42,0.45)',
+                    border: '1px solid rgba(148,163,184,0.2)',
+                    backdropFilter: 'blur(8px)',
+                    '&:hover': { backgroundColor: 'rgba(30,41,59,0.65)' },
+                  }}
+                  aria-label="Cerrar"
+                >
+                  <CloseIcon sx={{ fontSize: 18 }} />
+                </IconButton>
+              </Box>
+              <Box
+                sx={{
+                  position: 'absolute',
+                  left: 18,
+                  right: 18,
+                  bottom: 18,
+                  display: 'flex',
+                  flexDirection: 'column',
+                  gap: 0.5,
+                }}
+              >
+                <Typography
+                  variant="h6"
+                  sx={{
+                    fontSize: '1.05rem',
+                    fontWeight: 600,
+                    color: 'rgba(248,250,252,0.95)',
+                    letterSpacing: '-0.01em',
+                    lineHeight: 1.22,
+                  }}
+                >
+                  {property.name}
+                </Typography>
+                <Box sx={{ display: 'flex', alignItems: 'center', gap: 0.6, color: 'rgba(226,232,240,0.85)' }}>
+                  <PlaceOutlinedIcon sx={{ fontSize: 18 }} />
+                  <Typography variant="body2" sx={{ fontSize: '0.82rem' }}>
+                    {locationLabel}
+                  </Typography>
+                </Box>
+              </Box>
+            </Box>
+
+            <Box sx={{ display: 'flex', justifyContent: 'space-between', alignItems: 'flex-start', gap: 1.5 }}>
+              <Box sx={{ display: 'flex', flexDirection: 'column', gap: 0.4 }}>
+                <Typography
+                  variant="h6"
+                  sx={{ fontSize: '1.15rem', fontWeight: 600, color: '#e0f2fe', letterSpacing: '-0.01em' }}
+                >
+                  {priceLabelClean}
+                </Typography>
+                <Typography variant="body2" sx={{ color: 'rgba(148,163,184,0.88)', fontSize: '0.82rem' }}>
+                  {destinationLabel}
+                </Typography>
+              </Box>
+              {property.plusvalia_score !== undefined && (
+                <Box sx={{ display: 'flex', flexDirection: 'column', alignItems: 'center', gap: 0.4 }}>
+                  <CircularPlusvalia value={Number(property.plusvalia_score)} size={60} strokeWidth={6} />
+                  <Typography variant="caption" sx={{ color: 'rgba(148,163,184,0.85)' }}>
+                    Plusvalia
+                  </Typography>
+                </Box>
+              )}
+            </Box>
+
+            <Divider sx={{ borderColor: 'rgba(148,163,184,0.18)' }} />
+
+            <Box sx={{ display: 'grid', gridTemplateColumns: 'repeat(3, minmax(0, 1fr))', gap: 1.1 }} />
+
+            {featureTags.length > 0 && (
+              <Box sx={{ display: 'flex', flexWrap: 'wrap', gap: 0.75 }}>
+                {featureTags.map((tag) => (
+                  <Chip
+                    key={tag}
+                    label={tag}
+                    size="small"
+                    sx={{
+                      backgroundColor: 'rgba(59,130,246,0.16)',
+                      color: '#dbeafe',
+                      borderRadius: '999px',
+                      border: '1px solid rgba(96,165,250,0.32)',
+                    }}
+                  />
+                ))}
+              </Box>
+            )}
+
+            {property?.description && (
+              <Typography
+                variant="body2"
+                sx={{
+                  color: 'rgba(226,232,240,0.85)',
+                  lineHeight: 1.45,
+                  display: '-webkit-box',
+                  WebkitLineClamp: 3,
+                  WebkitBoxOrient: 'vertical',
+                  overflow: 'hidden',
+                }}
+              >
+                {property.description}
+              </Typography>
+            )}
+
+            <Button
+              variant="contained"
+              size="large"
+              onClick={onGo}
+              endIcon={<ArrowForwardIcon fontSize="small" />}
+              sx={{
+                mt: 0.6,
+                borderRadius: 2,
+                textTransform: 'none',
+                fontWeight: 600,
+                py: 1.05,
+                background: 'linear-gradient(90deg, #38bdf8 0%, #22d3ee 100%)',
+                color: '#04111f',
+                boxShadow: '0 16px 32px rgba(56,189,248,0.32)',
+                '&:hover': {
+                  background: 'linear-gradient(90deg, #0ea5e9 0%, #14b8a6 100%)',
+                  boxShadow: '0 18px 36px rgba(34,211,238,0.45)',
+                },
+              }}
+            >
+              Explorar terreno
+            </Button>
+          </Paper>
+          <Snackbar
+            open={snackbar.open}
+            autoHideDuration={3000}
+            onClose={() => setSnackbar({ ...snackbar, open: false })}
+            anchorOrigin={{ vertical: 'bottom', horizontal: 'left' }}
+          >
+            <Alert
+              onClose={() => setSnackbar({ ...snackbar, open: false })}
+              severity={snackbar.severity}
+              variant="filled"
+              sx={{ width: '100%' }}
+            >
+              {snackbar.message}
+            </Alert>
+          </Snackbar>
+        </motion.div>
+      )}
+    </AnimatePresence>
+  );
+};
+
+export default PropertySidePreview;